--- conflicted
+++ resolved
@@ -1,13 +1,9 @@
 import { EgressClient } from 'livekit-server-sdk';
 import { NextRequest, NextResponse } from 'next/server';
 
-<<<<<<< HEAD
 export const runtime = 'edge';
 
-export async function GET(req: Request) {
-=======
 export async function GET(req: NextRequest) {
->>>>>>> f2f4ada0
   try {
     const roomName = req.nextUrl.searchParams.get('roomName');
 
