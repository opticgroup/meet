--- conflicted
+++ resolved
@@ -64,7 +64,6 @@
   return at.toJwt();
 }
 
-<<<<<<< HEAD
 function pseudoRandomParticipantId(participantName: string): string {
   const randomPart = 'xxxx-xxxx-xxxx'.replace(/[x]/g, function (c) {
     const r = (Math.random() * 16) | 0;
@@ -74,8 +73,6 @@
   return `${participantName}_${randomPart}`;
 }
 
-export const runtime = 'edge'; // Can be removed if not deploying to Edge Runtime. See https://nextjs.org/docs/app/building-your-application/rendering/edge-and-nodejs-runtimes
-=======
 /**
  * Get the LiveKit server URL for the given region.
  */
@@ -90,4 +87,5 @@
   }
   return url;
 }
->>>>>>> f39a4f4d
+
+export const runtime = 'edge'; // Can be removed if not deploying to Edge Runtime. See https://nextjs.org/docs/app/building-your-application/rendering/edge-and-nodejs-runtimes